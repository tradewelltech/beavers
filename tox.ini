[tox]
isolated_build = True
envlist =
    py310,
    py311,
    linting,

[testenv]
<<<<<<< HEAD
allowlist_externals = poetry
commands_pre =
    poetry install --no-root --sync
changedir = {envtmpdir}
commands =
    poetry run coverage run --source=beavers --branch -m pytest {toxinidir}/tests
    python {toxinidir}/examples/dag_concepts.py
    python {toxinidir}/examples/advanced_concepts.py
    python {toxinidir}/examples/etfs.py
    python {toxinidir}/examples/replay_concepts.py
    poetry run coverage report -m --fail-under 95
    poetry run coverage xml -o {toxinidir}/coverage.xml
=======
deps =
    pandas
    coverage[toml]
    pytest
    pyarrow
    mock
changedir = {envtmpdir}
commands =
    coverage run --source=beavers --rcfile={toxinidir}/pyproject.toml --branch -m pytest {toxinidir}/tests
    python {toxinidir}/examples/dag_concepts.py
    python {toxinidir}/examples/advanced_concepts.py
    coverage report --rcfile={toxinidir}/pyproject.toml -m --fail-under 95
    coverage xml --rcfile={toxinidir}/pyproject.toml -o {toxinidir}/coverage.xml
>>>>>>> 1117f375

[testenv:linting]
deps = pre-commit
commands = pre-commit run --all-files --show-diff-on-failure

[gh-actions]
python =
    3.10: py310, linting
    3.11: py311<|MERGE_RESOLUTION|>--- conflicted
+++ resolved
@@ -6,34 +6,19 @@
     linting,
 
 [testenv]
-<<<<<<< HEAD
 allowlist_externals = poetry
 commands_pre =
-    poetry install --no-root --sync
+    poetry install --no-root --sync --extras pyarrow --extras confluent_kafka
 changedir = {envtmpdir}
 commands =
-    poetry run coverage run --source=beavers --branch -m pytest {toxinidir}/tests
-    python {toxinidir}/examples/dag_concepts.py
-    python {toxinidir}/examples/advanced_concepts.py
-    python {toxinidir}/examples/etfs.py
-    python {toxinidir}/examples/replay_concepts.py
-    poetry run coverage report -m --fail-under 95
-    poetry run coverage xml -o {toxinidir}/coverage.xml
-=======
-deps =
-    pandas
-    coverage[toml]
-    pytest
-    pyarrow
-    mock
-changedir = {envtmpdir}
-commands =
-    coverage run --source=beavers --rcfile={toxinidir}/pyproject.toml --branch -m pytest {toxinidir}/tests
-    python {toxinidir}/examples/dag_concepts.py
-    python {toxinidir}/examples/advanced_concepts.py
-    coverage report --rcfile={toxinidir}/pyproject.toml -m --fail-under 95
-    coverage xml --rcfile={toxinidir}/pyproject.toml -o {toxinidir}/coverage.xml
->>>>>>> 1117f375
+    poetry run coverage run --source=beavers --rcfile={toxinidir}/pyproject.toml --branch -m pytest {toxinidir}/tests
+    poetry run python {toxinidir}/examples/advanced_concepts.py
+    poetry run python {toxinidir}/examples/dag_concepts.py
+    poetry run python {toxinidir}/examples/etfs.py
+    poetry run python {toxinidir}/examples/pyarrow_concepts.py
+    poetry run python {toxinidir}/examples/replay_concepts.py
+    poetry run coverage report --rcfile={toxinidir}/pyproject.toml -m --fail-under 95
+    poetry run coverage xml --rcfile={toxinidir}/pyproject.toml -o {toxinidir}/coverage.xml
 
 [testenv:linting]
 deps = pre-commit
