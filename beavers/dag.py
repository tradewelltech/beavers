--- conflicted
+++ resolved
@@ -242,11 +242,7 @@
     You shouldn't use them directly to read values (use sink for this)
     """
 
-<<<<<<< HEAD
     _function: Callable[..., T]
-=======
-    _function: Optional[Callable[..., T]]
->>>>>>> ec997908
     _inputs: _NodeInputs = dataclasses.field(repr=False)
     _empty_factory: Any
     _observers: list[Node] = dataclasses.field(repr=False)
@@ -260,14 +256,9 @@
 
     @staticmethod
     def _create(
-<<<<<<< HEAD
         value: T | None = None,
         *,
         function: Callable[..., T],
-=======
-        value: T = None,
-        function: Optional[Callable[..., T]] = None,
->>>>>>> ec997908
         inputs: _NodeInputs = _NO_INPUTS,
         empty_factory: Any = _STATE_EMPTY,
         notifications: int = 1,
@@ -766,16 +757,12 @@
 
         return count
 
-<<<<<<< HEAD
-    def _add_state(self, function: Callable[..., T], inputs: _NodeInputs) -> Node[T]:
-=======
     def _add_state(
         self,
         function: Callable[..., T],
         inputs: _NodeInputs,
         frame_summaries: Sequence[traceback.FrameSummary],
     ) -> Node[T]:
->>>>>>> ec997908
         _check_function(function)
         return self._add_node(
             Node._create(
